--- conflicted
+++ resolved
@@ -5,10 +5,7 @@
 //  Created by Guilherme Souza on 07/10/23.
 //
 
-<<<<<<< HEAD
 import HTTPTypes
-=======
->>>>>>> bbff2689
 import Helpers
 import InlineSnapshotTesting
 import SnapshotTesting
@@ -436,15 +433,11 @@
 
     await assert {
       _ = try await sut.mfa.enroll(
-<<<<<<< HEAD
         params: MFAEnrollParams(
           issuer: "supabase.com",
           friendlyName: "test"
         )
       )
-=======
-        params: MFAEnrollParams(issuer: "supabase.com", friendlyName: "test"))
->>>>>>> bbff2689
     }
   }
 
@@ -495,16 +488,12 @@
 
     await assert {
       _ = try await sut.mfa.verify(
-<<<<<<< HEAD
         params: .init(
           factorId: "123",
           challengeId: "123",
           code: "123456"
         )
       )
-=======
-        params: .init(factorId: "123", challengeId: "123", code: "123456"))
->>>>>>> bbff2689
     }
   }
 
