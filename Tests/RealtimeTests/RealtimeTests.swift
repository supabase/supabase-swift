import Clocks
import ConcurrencyExtras
import CustomDump
import HTTPTypes
import Helpers
import InlineSnapshotTesting
import TestHelpers
import XCTest

@testable import Realtime

#if canImport(FoundationNetworking)
  import FoundationNetworking
#endif

@available(macOS 13.0, iOS 16.0, watchOS 9.0, tvOS 16.0, *)
final class RealtimeTests: XCTestCase {
  let url = URL(string: "https://localhost:54321/realtime/v1")!
  let apiKey = "anon.api.key"

  override func invokeTest() {
    withMainSerialExecutor {
      super.invokeTest()
    }
  }

  var server: FakeWebSocket!
  var client: FakeWebSocket!
  var http: HTTPClientMock!
  var sut: RealtimeClientV2!
  var testClock: TestClock<Duration>!

  let heartbeatInterval: TimeInterval = RealtimeClientOptions.defaultHeartbeatInterval
  let reconnectDelay: TimeInterval = RealtimeClientOptions.defaultReconnectDelay
  let timeoutInterval: TimeInterval = RealtimeClientOptions.defaultTimeoutInterval

  override func setUp() {
    super.setUp()

    (client, server) = FakeWebSocket.fakes()
    http = HTTPClientMock()
    testClock = TestClock()
    _clock = testClock

    sut = RealtimeClientV2(
      url: url,
      options: RealtimeClientOptions(
<<<<<<< HEAD
        headers: [.apiKey: apiKey],
        heartbeatInterval: 1,
        reconnectDelay: 1,
        timeoutInterval: 2,
=======
        headers: ["apikey": apiKey],
>>>>>>> 4ff5f23e
        accessToken: {
          "custom.access.token"
        }
      ),
      wsTransport: { self.client },
      http: http
    )
  }

  override func tearDown() {
    sut.disconnect()

    super.tearDown()
  }

  func testBehavior() async throws {
    let channel = sut.channel("public:messages")
    var subscriptions: Set<ObservationToken> = []

    channel.onPostgresChange(InsertAction.self, table: "messages") { _ in
    }
    .store(in: &subscriptions)

    channel.onPostgresChange(UpdateAction.self, table: "messages") { _ in
    }
    .store(in: &subscriptions)

    channel.onPostgresChange(DeleteAction.self, table: "messages") { _ in
    }
    .store(in: &subscriptions)

    let socketStatuses = LockIsolated([RealtimeClientStatus]())

    sut.onStatusChange { status in
      socketStatuses.withValue { $0.append(status) }
    }
    .store(in: &subscriptions)

    await sut.connect()

    XCTAssertEqual(socketStatuses.value, [.disconnected, .connecting, .connected])

    let messageTask = sut.mutableState.messageTask
    XCTAssertNotNil(messageTask)

    let heartbeatTask = sut.mutableState.heartbeatTask
    XCTAssertNotNil(heartbeatTask)

    let channelStatuses = LockIsolated([RealtimeChannelStatus]())
    channel.onStatusChange { status in
      channelStatuses.withValue {
        $0.append(status)
      }
    }
    .store(in: &subscriptions)

    let subscribeTask = Task {
      await channel.subscribe()
    }
    await Task.yield()
    server.send(.messagesSubscribed)

    // Wait until it subscribes to assert WS events
    await subscribeTask.value

    XCTAssertEqual(channelStatuses.value, [.unsubscribed, .subscribing, .subscribed])

    assertInlineSnapshot(of: client.sentEvents.map(\.json), as: .json) {
      """
      [
        {
          "text" : {
            "event" : "phx_join",
            "join_ref" : "1",
            "payload" : {
              "access_token" : "custom.access.token",
              "config" : {
                "broadcast" : {
                  "ack" : false,
                  "self" : false
                },
                "postgres_changes" : [
                  {
                    "event" : "INSERT",
                    "schema" : "public",
                    "table" : "messages"
                  },
                  {
                    "event" : "UPDATE",
                    "schema" : "public",
                    "table" : "messages"
                  },
                  {
                    "event" : "DELETE",
                    "schema" : "public",
                    "table" : "messages"
                  }
                ],
                "presence" : {
                  "key" : ""
                },
                "private" : false
              }
            },
            "ref" : "1",
            "topic" : "realtime:public:messages"
          }
        }
      ]
      """
    }
  }

  func testSubscribeTimeout() async throws {
    let channel = sut.channel("public:messages")
    let joinEventCount = LockIsolated(0)

    server.onEvent = { @Sendable [server] event in
      guard let msg = event.realtimeMessage else { return }

      if msg.event == "heartbeat" {
        server?.send(
          RealtimeMessageV2(
            joinRef: msg.joinRef,
            ref: msg.ref,
            topic: "phoenix",
            event: "phx_reply",
            payload: ["response": [:]]
          )
        )
      } else if msg.event == "phx_join" {
        joinEventCount.withValue { $0 += 1 }

        // Skip first join.
        if joinEventCount.value == 2 {
          server?.send(.messagesSubscribed)
        }
      }
    }

    await sut.connect()
    await testClock.advance(by: .seconds(heartbeatInterval))

    Task {
      await channel.subscribe()
    }

    // Wait for the timeout for rejoining.
    await testClock.advance(by: .seconds(timeoutInterval))

    let events = client.sentEvents.compactMap { $0.realtimeMessage }.filter {
      $0.event == "phx_join"
    }
    assertInlineSnapshot(of: events, as: .json) {
      """
      [
        {
          "event" : "phx_join",
          "join_ref" : "1",
          "payload" : {
            "access_token" : "custom.access.token",
            "config" : {
              "broadcast" : {
                "ack" : false,
                "self" : false
              },
              "postgres_changes" : [

              ],
              "presence" : {
                "key" : ""
              },
              "private" : false
            }
          },
          "ref" : "1",
          "topic" : "realtime:public:messages"
        },
        {
          "event" : "phx_join",
          "join_ref" : "2",
          "payload" : {
            "access_token" : "custom.access.token",
            "config" : {
              "broadcast" : {
                "ack" : false,
                "self" : false
              },
              "postgres_changes" : [

              ],
              "presence" : {
                "key" : ""
              },
              "private" : false
            }
          },
          "ref" : "2",
          "topic" : "realtime:public:messages"
        }
      ]
      """
    }
  }

  func testHeartbeat() async throws {
    let expectation = expectation(description: "heartbeat")
    expectation.expectedFulfillmentCount = 2

    server.onEvent = { @Sendable [server] event in
      guard let msg = event.realtimeMessage else { return }

      if msg.event == "heartbeat" {
        expectation.fulfill()
        server?.send(
          RealtimeMessageV2(
            joinRef: msg.joinRef,
            ref: msg.ref,
            topic: "phoenix",
            event: "phx_reply",
            payload: [
              "response": [:],
              "status": "ok",
            ]
          )
        )
      }
    }

    await sut.connect()

    await testClock.advance(by: .seconds(heartbeatInterval * 2))

    await fulfillment(of: [expectation], timeout: 3)
  }

  func testHeartbeat_whenNoResponse_shouldReconnect() async throws {
    let sentHeartbeatExpectation = expectation(description: "sentHeartbeat")

    server.onEvent = { @Sendable in
      if $0.realtimeMessage?.event == "heartbeat" {
        sentHeartbeatExpectation.fulfill()
      }
    }

    let statuses = LockIsolated<[RealtimeClientStatus]>([])
    let subscription = sut.onStatusChange { status in
      statuses.withValue {
        $0.append(status)
      }
    }
    defer { subscription.cancel() }

    await sut.connect()
    await testClock.advance(by: .seconds(heartbeatInterval))

    await fulfillment(of: [sentHeartbeatExpectation], timeout: 0)

    let pendingHeartbeatRef = sut.mutableState.pendingHeartbeatRef
    XCTAssertNotNil(pendingHeartbeatRef)

    // Wait until next heartbeat
    await testClock.advance(by: .seconds(heartbeatInterval))

    // Wait for reconnect delay
    await testClock.advance(by: .seconds(reconnectDelay))

    XCTAssertEqual(
      statuses.value,
      [
        .disconnected,
        .connecting,
        .connected,
        .disconnected,
        .connecting,
        .connected,
      ]
    )
  }

  func testBroadcastWithHTTP() async throws {
    await http.when { request, bodyData in
      request.url!.path.hasSuffix("broadcast")
    } return: { _, _ in
      (
        Data("{}".utf8),
        HTTPResponse(status: .init(code: 200))
      )
    }

    let channel = sut.channel("public:messages") {
      $0.broadcast.acknowledgeBroadcasts = true
    }

    try await channel.broadcast(event: "test", message: ["value": 42])

    let request = await http.receivedRequests.last
    var urlRequest = request.map { URLRequest(httpRequest: $0.0) }
    urlRequest??.httpBody = request?.1

    assertInlineSnapshot(of: urlRequest as? URLRequest, as: .raw(pretty: true)) {
      """
      POST https://localhost:54321/realtime/v1/api/broadcast
      Authorization: Bearer custom.access.token
      Content-Type: application/json
      apiKey: anon.api.key

      {
        "messages" : [
          {
            "event" : "test",
            "payload" : {
              "value" : 42
            },
            "private" : false,
            "topic" : "realtime:public:messages"
          }
        ]
      }
      """
    }
  }

  func testSetAuth() async {
    let validToken =
      "eyJhbGciOiJIUzI1NiIsInR5cCI6IkpXVCJ9.eyJzdWIiOiIxMjM0NTY3ODkwIiwibmFtZSI6IkpvaG4gRG9lIiwiaWF0IjoxNTE2MjM5MDIyLCJleHAiOjY0MDkyMjExMjAwfQ.GfiEKLl36X8YWcatHg31jRbilovlGecfUKnOyXMSX9c"
    await sut.setAuth(validToken)

    XCTAssertEqual(sut.mutableState.accessToken, validToken)
  }

  func testSetAuthWithExpiredToken() async throws {
    let expiredToken =
      "eyJhbGciOiJIUzI1NiIsInR5cCI6IkpXVCJ9.eyJzdWIiOiIxMjM0NTY3ODkwIiwibmFtZSI6IkpvaG4gRG9lIiwiaWF0IjoxNTE2MjM5MDIyLCJleHAiOi02NDA5MjIxMTIwMH0.tnbZRC8vEyK3zaxPxfOjNgvpnuum18dxYlXeHJ4r7u8"
    await sut.setAuth(expiredToken)

    XCTAssertNotEqual(sut.mutableState.accessToken, expiredToken)
  }

  func testSetAuthWithNonJWT() async throws {
    let token = "sb-token"
    await sut.setAuth(token)
  }
}

extension RealtimeMessageV2 {
  static let messagesSubscribed = Self(
    joinRef: nil,
    ref: "2",
    topic: "realtime:public:messages",
    event: "phx_reply",
    payload: [
      "response": [
        "postgres_changes": [
          ["id": 43_783_255, "event": "INSERT", "schema": "public", "table": "messages"],
          ["id": 124_973_000, "event": "UPDATE", "schema": "public", "table": "messages"],
          ["id": 85_243_397, "event": "DELETE", "schema": "public", "table": "messages"],
        ]
      ],
      "status": "ok",
    ]
  )
}

extension FakeWebSocket {
  func send(_ message: RealtimeMessageV2) {
    try! self.send(String(decoding: JSONEncoder().encode(message), as: UTF8.self))
  }
}

extension WebSocketEvent {
  var json: Any {
    switch self {
    case .binary(let data):
      let json = try? JSONSerialization.jsonObject(with: data)
      return ["binary": json]
    case .text(let text):
      let json = try? JSONSerialization.jsonObject(with: Data(text.utf8))
      return ["text": json]
    case .close(let code, let reason):
      return [
        "close": [
          "code": code as Any,
          "reason": reason,
        ]
      ]
    }
  }

  var realtimeMessage: RealtimeMessageV2? {
    guard case .text(let text) = self else { return nil }
    return try? JSONDecoder().decode(RealtimeMessageV2.self, from: Data(text.utf8))
  }
}<|MERGE_RESOLUTION|>--- conflicted
+++ resolved
@@ -1,8 +1,9 @@
 import Clocks
 import ConcurrencyExtras
 import CustomDump
+import Helpers
 import HTTPTypes
-import Helpers
+import HTTPTypesFoundation
 import InlineSnapshotTesting
 import TestHelpers
 import XCTest
@@ -45,14 +46,7 @@
     sut = RealtimeClientV2(
       url: url,
       options: RealtimeClientOptions(
-<<<<<<< HEAD
         headers: [.apiKey: apiKey],
-        heartbeatInterval: 1,
-        reconnectDelay: 1,
-        timeoutInterval: 2,
-=======
-        headers: ["apikey": apiKey],
->>>>>>> 4ff5f23e
         accessToken: {
           "custom.access.token"
         }
@@ -334,10 +328,10 @@
   }
 
   func testBroadcastWithHTTP() async throws {
-    await http.when { request, bodyData in
+    await http.when { request, body in
       request.url!.path.hasSuffix("broadcast")
     } return: { _, _ in
-      (
+      return (
         Data("{}".utf8),
         HTTPResponse(status: .init(code: 200))
       )
@@ -349,11 +343,9 @@
 
     try await channel.broadcast(event: "test", message: ["value": 42])
 
-    let request = await http.receivedRequests.last
-    var urlRequest = request.map { URLRequest(httpRequest: $0.0) }
-    urlRequest??.httpBody = request?.1
-
-    assertInlineSnapshot(of: urlRequest as? URLRequest, as: .raw(pretty: true)) {
+    let request = await http.receivedRequests.last?.0
+    let urlReqest = request.map { URLRequest(httpRequest: $0)! }
+    assertInlineSnapshot(of: urlReqest, as: .raw(pretty: true)) {
       """
       POST https://localhost:54321/realtime/v1/api/broadcast
       Authorization: Bearer custom.access.token
