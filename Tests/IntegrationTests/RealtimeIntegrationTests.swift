//
//  RealtimeIntegrationTests.swift
//
//
//  Created by Guilherme Souza on 27/03/24.
//

import Clocks
import ConcurrencyExtras
import CustomDump
import Helpers
import InlineSnapshotTesting
import PostgREST
import Supabase
import TestHelpers
import XCTest

@testable import Realtime

<<<<<<< HEAD
final class RealtimeIntegrationTests: XCTestCase {
  let realtime = RealtimeClientV2(
    url: URL(string: "\(DotEnv.SUPABASE_URL)/realtime/v1")!,
    options: RealtimeClientOptions(
      headers: [.apiKey: DotEnv.SUPABASE_ANON_KEY]
    )
  )

  let db = PostgrestClient(
    url: URL(string: "\(DotEnv.SUPABASE_URL)/rest/v1")!,
    headers: [
      .apiKey: DotEnv.SUPABASE_ANON_KEY
    ]
=======
struct TestLogger: SupabaseLogger {
  func log(message: SupabaseLogMessage) {
    print(message.description)
  }
}

@available(macOS 13.0, iOS 16.0, watchOS 9.0, tvOS 16.0, *)
final class RealtimeIntegrationTests: XCTestCase {

  let testClock = TestClock<Duration>()

  let client = SupabaseClient(
    supabaseURL: URL(string: DotEnv.SUPABASE_URL)!,
    supabaseKey: DotEnv.SUPABASE_ANON_KEY
>>>>>>> 4ff5f23e
  )

  override func setUp() {
    super.setUp()

    _clock = testClock
  }

  override func invokeTest() {
    withMainSerialExecutor {
      super.invokeTest()
    }
  }

  func testDisconnectByUser_shouldNotReconnect() async {
    await client.realtimeV2.connect()
    XCTAssertEqual(client.realtimeV2.status, .connected)

    client.realtimeV2.disconnect()

    /// Wait for the reconnection delay
    await testClock.advance(by: .seconds(RealtimeClientOptions.defaultReconnectDelay))

    XCTAssertEqual(client.realtimeV2.status, .disconnected)
  }

  func testBroadcast() async throws {
    let channel = client.realtimeV2.channel("integration") {
      $0.broadcast.receiveOwnBroadcasts = true
    }

    let receivedMessagesTask = Task {
      await channel.broadcastStream(event: "test").prefix(3).collect()
    }

    await Task.yield()

    await channel.subscribe()

    struct Message: Codable {
      var value: Int
    }

    try await channel.broadcast(event: "test", message: Message(value: 1))
    try await channel.broadcast(event: "test", message: Message(value: 2))
    try await channel.broadcast(event: "test", message: ["value": 3, "another_value": 42])

    let receivedMessages = try await withTimeout(interval: 5) {
      await receivedMessagesTask.value
    }

    assertInlineSnapshot(of: receivedMessages, as: .json) {
      """
      [
<<<<<<< HEAD
        [
          "event": "test",
          "payload": [
            "value": 1
          ],
          "type": "broadcast",
        ],
        [
          "event": "test",
          "payload": [
            "value": 2
          ],
          "type": "broadcast",
        ],
        [
          "event": "test",
          "payload": [
            "value": 3,
            "another_value": 42,
          ],
          "type": "broadcast",
        ],
=======
        {
          "event" : "test",
          "payload" : {
            "value" : 1
          },
          "type" : "broadcast"
        },
        {
          "event" : "test",
          "payload" : {
            "value" : 2
          },
          "type" : "broadcast"
        },
        {
          "event" : "test",
          "payload" : {
            "another_value" : 42,
            "value" : 3
          },
          "type" : "broadcast"
        }
>>>>>>> 4ff5f23e
      ]
      """
    }

    await channel.unsubscribe()
  }

  func testBroadcastWithUnsubscribedChannel() async throws {
    let channel = client.realtimeV2.channel("integration") {
      $0.broadcast.acknowledgeBroadcasts = true
    }

    struct Message: Codable {
      var value: Int
    }

    try await channel.broadcast(event: "test", message: Message(value: 1))
    try await channel.broadcast(event: "test", message: Message(value: 2))
    try await channel.broadcast(event: "test", message: ["value": 3, "another_value": 42])
  }

  func testPresence() async throws {
    let channel = client.realtimeV2.channel("integration") {
      $0.broadcast.receiveOwnBroadcasts = true
    }

    let receivedPresenceChangesTask = Task {
      await channel.presenceChange().prefix(4).collect()
    }

    await Task.yield()

    await channel.subscribe()

    struct UserState: Codable, Equatable {
      let email: String
    }

    try await channel.track(UserState(email: "test@supabase.com"))
    try await channel.track(["email": "test2@supabase.com"])

    await channel.untrack()

    let receivedPresenceChanges = try await withTimeout(interval: 5) {
      await receivedPresenceChangesTask.value
    }

    let joins = try receivedPresenceChanges.map { try $0.decodeJoins(as: UserState.self) }
    let leaves = try receivedPresenceChanges.map { try $0.decodeLeaves(as: UserState.self) }
    expectNoDifference(
      joins,
      [
        [],  // This is the first PRESENCE_STATE event.
        [UserState(email: "test@supabase.com")],
        [UserState(email: "test2@supabase.com")],
        [],
      ]
    )

    expectNoDifference(
      leaves,
      [
        [],  // This is the first PRESENCE_STATE event.
        [],
        [UserState(email: "test@supabase.com")],
        [UserState(email: "test2@supabase.com")],
      ]
    )

    await channel.unsubscribe()
  }

  func testPostgresChanges() async throws {
    let channel = client.realtimeV2.channel("db-changes")

    let receivedInsertActions = Task {
      await channel.postgresChange(InsertAction.self, schema: "public").prefix(1).collect()
    }

    let receivedUpdateActions = Task {
      await channel.postgresChange(UpdateAction.self, schema: "public").prefix(1).collect()
    }

    let receivedDeleteActions = Task {
      await channel.postgresChange(DeleteAction.self, schema: "public").prefix(1).collect()
    }

    let receivedAnyActionsTask = Task {
      await channel.postgresChange(AnyAction.self, schema: "public").prefix(3).collect()
    }

    await Task.yield()
    await channel.subscribe()

    struct Entry: Codable, Equatable {
      let key: String
      let value: AnyJSON
    }

    // Wait until a system event for makind sure DB change listeners are set before making DB changes.
    _ = await channel.system().first(where: { _ in true })

    let key = try await
      (client.from("key_value_storage")
      .insert(["key": AnyJSON.string(UUID().uuidString), "value": "value1"]).select().single()
      .execute().value as Entry).key
    try await client.from("key_value_storage").update(["value": "value2"]).eq("key", value: key)
      .execute()
    try await client.from("key_value_storage").delete().eq("key", value: key).execute()

    let insertedEntries = try await receivedInsertActions.value.map {
      try $0.decodeRecord(
        as: Entry.self,
        decoder: JSONDecoder()
      )
    }
    let updatedEntries = try await receivedUpdateActions.value.map {
      try $0.decodeRecord(
        as: Entry.self,
        decoder: JSONDecoder()
      )
    }
    let deletedEntryIds = await receivedDeleteActions.value.compactMap {
      $0.oldRecord["key"]?.stringValue
    }

    expectNoDifference(insertedEntries, [Entry(key: key, value: "value1")])
    expectNoDifference(updatedEntries, [Entry(key: key, value: "value2")])
    expectNoDifference(deletedEntryIds, [key])

    let receivedAnyActions = await receivedAnyActionsTask.value
    XCTAssertEqual(receivedAnyActions.count, 3)

    if case let .insert(action) = receivedAnyActions[0] {
      let record = try action.decodeRecord(as: Entry.self, decoder: JSONDecoder())
      expectNoDifference(record, Entry(key: key, value: "value1"))
    } else {
      XCTFail("Expected a `AnyAction.insert` on `receivedAnyActions[0]`")
    }

    if case let .update(action) = receivedAnyActions[1] {
      let record = try action.decodeRecord(as: Entry.self, decoder: JSONDecoder())
      expectNoDifference(record, Entry(key: key, value: "value2"))
    } else {
      XCTFail("Expected a `AnyAction.update` on `receivedAnyActions[1]`")
    }

    if case let .delete(action) = receivedAnyActions[2] {
      expectNoDifference(key, action.oldRecord["key"]?.stringValue)
    } else {
      XCTFail("Expected a `AnyAction.delete` on `receivedAnyActions[2]`")
    }

    await channel.unsubscribe()
  }
}<|MERGE_RESOLUTION|>--- conflicted
+++ resolved
@@ -17,21 +17,6 @@
 
 @testable import Realtime
 
-<<<<<<< HEAD
-final class RealtimeIntegrationTests: XCTestCase {
-  let realtime = RealtimeClientV2(
-    url: URL(string: "\(DotEnv.SUPABASE_URL)/realtime/v1")!,
-    options: RealtimeClientOptions(
-      headers: [.apiKey: DotEnv.SUPABASE_ANON_KEY]
-    )
-  )
-
-  let db = PostgrestClient(
-    url: URL(string: "\(DotEnv.SUPABASE_URL)/rest/v1")!,
-    headers: [
-      .apiKey: DotEnv.SUPABASE_ANON_KEY
-    ]
-=======
 struct TestLogger: SupabaseLogger {
   func log(message: SupabaseLogMessage) {
     print(message.description)
@@ -46,7 +31,6 @@
   let client = SupabaseClient(
     supabaseURL: URL(string: DotEnv.SUPABASE_URL)!,
     supabaseKey: DotEnv.SUPABASE_ANON_KEY
->>>>>>> 4ff5f23e
   )
 
   override func setUp() {
@@ -101,30 +85,6 @@
     assertInlineSnapshot(of: receivedMessages, as: .json) {
       """
       [
-<<<<<<< HEAD
-        [
-          "event": "test",
-          "payload": [
-            "value": 1
-          ],
-          "type": "broadcast",
-        ],
-        [
-          "event": "test",
-          "payload": [
-            "value": 2
-          ],
-          "type": "broadcast",
-        ],
-        [
-          "event": "test",
-          "payload": [
-            "value": 3,
-            "another_value": 42,
-          ],
-          "type": "broadcast",
-        ],
-=======
         {
           "event" : "test",
           "payload" : {
@@ -147,7 +107,6 @@
           },
           "type" : "broadcast"
         }
->>>>>>> 4ff5f23e
       ]
       """
     }
