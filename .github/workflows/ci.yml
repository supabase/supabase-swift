--- conflicted
+++ resolved
@@ -46,21 +46,13 @@
 
 jobs:
   xcodebuild-latest:
-<<<<<<< HEAD
-    name: xcodebuild (16.4)
-=======
     name: xcodebuild (26.0)
->>>>>>> 047477f4
     runs-on: macos-15
     strategy:
       matrix:
         command: [test, ""]
         platform: [IOS, MACOS]
-<<<<<<< HEAD
-        xcode: ["16.4"]
-=======
         xcode: ["26.0"]
->>>>>>> 047477f4
         include:
           - { command: test, skip_release: 1 }
     steps:
@@ -91,42 +83,6 @@
           github-token: ${{ secrets.GITHUB_TOKEN }}
           file: lcov.info
 
-<<<<<<< HEAD
-  # xcodebuild-legacy:
-  #   name: xcodebuild (15.4)
-  #   runs-on: macos-14
-  #   strategy:
-  #     matrix:
-  #       command: [test, ""]
-  #       platform: [IOS, MACOS, MAC_CATALYST]
-  #       xcode: ["15.4"]
-  #       include:
-  #         - { command: test, skip_release: 1 }
-  #   steps:
-  #     - uses: actions/checkout@v5
-  #     - name: Select Xcode ${{ matrix.xcode }}
-  #       run: sudo xcode-select -s /Applications/Xcode_${{ matrix.xcode }}.app
-  #     - name: List available devices
-  #       run: xcrun simctl list devices available
-  #     - name: Cache derived data
-  #       uses: actions/cache@v4
-  #       with:
-  #         path: |
-  #           ~/.derivedData
-  #         key: |
-  #           deriveddata-xcodebuild-${{ matrix.platform }}-${{ matrix.xcode }}-${{ matrix.command }}-${{ hashFiles('**/Sources/**/*.swift', '**/Tests/**/*.swift') }}
-  #         restore-keys: |
-  #           deriveddata-xcodebuild-${{ matrix.platform }}-${{ matrix.xcode }}-${{ matrix.command }}-
-  #     - name: Set IgnoreFileSystemDeviceInodeChanges flag
-  #       run: defaults write com.apple.dt.XCBuild IgnoreFileSystemDeviceInodeChanges -bool YES
-  #     - name: Update mtime for incremental builds
-  #       uses: chetan/git-restore-mtime-action@v2
-  #     - name: Debug
-  #       run: make XCODEBUILD_ARGUMENT="${{ matrix.command }}" CONFIG=Debug PLATFORM="${{ matrix.platform }}" xcodebuild
-  #     - name: Release
-  #       if: matrix.skip_release != '1'
-  #       run: make XCODEBUILD_ARGUMENT="${{ matrix.command }}" CONFIG=Release PLATFORM="${{ matrix.platform }}" xcodebuild
-=======
   xcodebuild-legacy:
     name: xcodebuild (16.3)
     runs-on: macos-15
@@ -161,7 +117,6 @@
       - name: Release
         if: matrix.skip_release != '1'
         run: make XCODEBUILD_ARGUMENT="${{ matrix.command }}" CONFIG=Release PLATFORM="${{ matrix.platform }}" xcodebuild
->>>>>>> 047477f4
 
   linux:
     name: Linux
