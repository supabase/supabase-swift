{
<<<<<<< HEAD
  "originHash" : "68a31593121bf823182bc731b17208689dafb38f7cb085035de5e74a0ed41e89",
=======
  "originHash" : "16b637b66d3448723d8c2cfb0fc58192ebb52c7da55e9368fe7a3efe06068a6f",
>>>>>>> d9cd3eed
  "pins" : [
    {
      "identity" : "alamofire",
      "kind" : "remoteSourceControl",
      "location" : "https://github.com/Alamofire/Alamofire",
      "state" : {
        "revision" : "513364f870f6bfc468f9d2ff0a95caccc10044c5",
        "version" : "5.10.2"
      }
    },
    {
      "identity" : "appauth-ios",
      "kind" : "remoteSourceControl",
      "location" : "https://github.com/openid/AppAuth-iOS.git",
      "state" : {
        "revision" : "2781038865a80e2c425a1da12cc1327bcd56501f",
        "version" : "1.7.6"
      }
    },
    {
      "identity" : "clerk-ios",
      "kind" : "remoteSourceControl",
      "location" : "https://github.com/clerk/clerk-ios",
      "state" : {
        "revision" : "1ab675fa2551729016b5f222c8c161e0cff1b366",
        "version" : "0.52.0"
      }
    },
    {
      "identity" : "facebook-ios-sdk",
      "kind" : "remoteSourceControl",
      "location" : "https://github.com/facebook/facebook-ios-sdk",
      "state" : {
        "revision" : "c19607d535864533523d1f437c84035e5fb101cf",
        "version" : "14.1.0"
      }
    },
    {
      "identity" : "factory",
      "kind" : "remoteSourceControl",
      "location" : "https://github.com/hmlongco/Factory",
      "state" : {
        "revision" : "fb04a8918848e413d3921d346a23bae7f81088d9",
        "version" : "2.4.3"
      }
    },
    {
      "identity" : "get",
      "kind" : "remoteSourceControl",
      "location" : "https://github.com/kean/Get",
      "state" : {
        "revision" : "31249885da1052872e0ac91a2943f62567c0d96d",
        "version" : "2.2.1"
      }
    },
    {
      "identity" : "googlesignin-ios",
      "kind" : "remoteSourceControl",
      "location" : "https://github.com/google/GoogleSignIn-iOS",
      "state" : {
        "revision" : "a7965d134c5d3567026c523e0a8a583f73b62b0d",
        "version" : "7.1.0"
      }
    },
    {
      "identity" : "gtm-session-fetcher",
      "kind" : "remoteSourceControl",
      "location" : "https://github.com/google/gtm-session-fetcher.git",
      "state" : {
        "revision" : "a2ab612cb980066ee56d90d60d8462992c07f24b",
        "version" : "3.5.0"
      }
    },
    {
      "identity" : "gtmappauth",
      "kind" : "remoteSourceControl",
      "location" : "https://github.com/google/GTMAppAuth.git",
      "state" : {
        "revision" : "5d7d66f647400952b1758b230e019b07c0b4b22a",
        "version" : "4.1.1"
      }
    },
    {
      "identity" : "mocker",
      "kind" : "remoteSourceControl",
      "location" : "https://github.com/WeTransfer/Mocker",
      "state" : {
        "revision" : "95fa785c751f6bc40c49e112d433c3acf8417a97",
        "version" : "3.0.2"
      }
    },
    {
      "identity" : "simplekeychain",
      "kind" : "remoteSourceControl",
      "location" : "https://github.com/auth0/SimpleKeychain",
      "state" : {
        "revision" : "b694f155907b189bc82e93586695a26f558c742f",
        "version" : "1.2.0"
      }
    },
    {
      "identity" : "svgview",
      "kind" : "remoteSourceControl",
      "location" : "https://github.com/exyte/SVGView",
      "state" : {
        "revision" : "6465962facdd25cb96eaebc35603afa2f15d2c0d",
        "version" : "1.0.6"
      }
    },
    {
      "identity" : "swift-asn1",
      "kind" : "remoteSourceControl",
      "location" : "https://github.com/apple/swift-asn1.git",
      "state" : {
        "revision" : "ae33e5941bb88d88538d0a6b19ca0b01e6c76dcf",
        "version" : "1.3.1"
      }
    },
    {
      "identity" : "swift-case-paths",
      "kind" : "remoteSourceControl",
      "location" : "https://github.com/pointfreeco/swift-case-paths",
      "state" : {
        "revision" : "19b7263bacb9751f151ec0c93ec816fe1ef67c7b",
        "version" : "1.6.1"
      }
    },
    {
      "identity" : "swift-clocks",
      "kind" : "remoteSourceControl",
      "location" : "https://github.com/pointfreeco/swift-clocks",
      "state" : {
        "revision" : "cc46202b53476d64e824e0b6612da09d84ffde8e",
        "version" : "1.0.6"
      }
    },
    {
      "identity" : "swift-collections",
      "kind" : "remoteSourceControl",
      "location" : "https://github.com/apple/swift-collections",
      "state" : {
        "revision" : "671108c96644956dddcd89dd59c203dcdb36cec7",
        "version" : "1.1.4"
      }
    },
    {
      "identity" : "swift-concurrency-extras",
      "kind" : "remoteSourceControl",
      "location" : "https://github.com/pointfreeco/swift-concurrency-extras",
      "state" : {
        "revision" : "82a4ae7170d98d8538ec77238b7eb8e7199ef2e8",
        "version" : "1.3.1"
      }
    },
    {
      "identity" : "swift-crypto",
      "kind" : "remoteSourceControl",
      "location" : "https://github.com/apple/swift-crypto.git",
      "state" : {
        "revision" : "45305d32cfb830faebcaa9a7aea66ad342637518",
        "version" : "3.11.1"
      }
    },
    {
      "identity" : "swift-custom-dump",
      "kind" : "remoteSourceControl",
      "location" : "https://github.com/pointfreeco/swift-custom-dump",
      "state" : {
        "revision" : "82645ec760917961cfa08c9c0c7104a57a0fa4b1",
        "version" : "1.3.3"
      }
    },
    {
      "identity" : "swift-identified-collections",
      "kind" : "remoteSourceControl",
      "location" : "https://github.com/pointfreeco/swift-identified-collections.git",
      "state" : {
        "revision" : "322d9ffeeba85c9f7c4984b39422ec7cc3c56597",
        "version" : "1.1.1"
      }
    },
    {
      "identity" : "swift-snapshot-testing",
      "kind" : "remoteSourceControl",
      "location" : "https://github.com/pointfreeco/swift-snapshot-testing",
      "state" : {
        "revision" : "b2d4cb30735f4fbc3a01963a9c658336dd21e9ba",
        "version" : "1.18.1"
      }
    },
    {
      "identity" : "swift-syntax",
      "kind" : "remoteSourceControl",
      "location" : "https://github.com/swiftlang/swift-syntax",
      "state" : {
        "revision" : "0687f71944021d616d34d922343dcef086855920",
        "version" : "600.0.1"
      }
    },
    {
      "identity" : "swiftui-navigation",
      "kind" : "remoteSourceControl",
      "location" : "https://github.com/pointfreeco/swiftui-navigation.git",
      "state" : {
        "revision" : "e628806aeaa9efe25c1abcd97931a7c498fab281",
        "version" : "1.5.5"
      }
    },
    {
      "identity" : "xctest-dynamic-overlay",
      "kind" : "remoteSourceControl",
      "location" : "https://github.com/pointfreeco/xctest-dynamic-overlay",
      "state" : {
        "revision" : "b444594f79844b0d6d76d70fbfb3f7f71728f938",
        "version" : "1.5.1"
      }
    }
  ],
  "version" : 3
}<|MERGE_RESOLUTION|>--- conflicted
+++ resolved
@@ -1,9 +1,5 @@
 {
-<<<<<<< HEAD
-  "originHash" : "68a31593121bf823182bc731b17208689dafb38f7cb085035de5e74a0ed41e89",
-=======
   "originHash" : "16b637b66d3448723d8c2cfb0fc58192ebb52c7da55e9368fe7a3efe06068a6f",
->>>>>>> d9cd3eed
   "pins" : [
     {
       "identity" : "alamofire",
