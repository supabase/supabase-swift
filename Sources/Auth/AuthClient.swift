--- conflicted
+++ resolved
@@ -260,25 +260,15 @@
     try await _signUp(
       for: HTTPRequest(
         method: .post,
-<<<<<<< HEAD
         url: configuration.url.appendingPathComponent("signup")
       ),
       from: configuration.encoder.encode(
         SignUpRequest(
           password: password,
           phone: phone,
+          channel: channel,
           data: data,
           gotrueMetaSecurity: captchaToken.map(AuthMetaSecurity.init(captchaToken:))
-=======
-        body: configuration.encoder.encode(
-          SignUpRequest(
-            password: password,
-            phone: phone,
-            channel: channel,
-            data: data,
-            gotrueMetaSecurity: captchaToken.map(AuthMetaSecurity.init(captchaToken:))
-          )
->>>>>>> bbff2689
         )
       )
     )
