//
//  Types.swift
//
//
//  Created by Guilherme Souza on 13/05/24.
//

import Foundation
import HTTPTypes
import Helpers

#if canImport(FoundationNetworking)
  import FoundationNetworking
#endif

/// Options for initializing ``RealtimeClientV2``.
public struct RealtimeClientOptions: Sendable {
  package var headers: HTTPFields
  var heartbeatInterval: TimeInterval
  var reconnectDelay: TimeInterval
  var timeoutInterval: TimeInterval
  var disconnectOnSessionLoss: Bool
  var connectOnSubscribe: Bool
<<<<<<< HEAD
  var fetch:
    (
      @Sendable (
        _ request: HTTPRequest,
        _ bodyData: Data?
      ) async throws -> (Data, HTTPResponse)
    )?
=======
  var fetch: (@Sendable (_ request: URLRequest) async throws -> (Data, URLResponse))?
  package var accessToken: (@Sendable () async throws -> String)?
>>>>>>> 7a885913
  package var logger: (any SupabaseLogger)?

  public static let defaultHeartbeatInterval: TimeInterval = 15
  public static let defaultReconnectDelay: TimeInterval = 7
  public static let defaultTimeoutInterval: TimeInterval = 10
  public static let defaultDisconnectOnSessionLoss = true
  public static let defaultConnectOnSubscribe: Bool = true

  public init(
    headers: HTTPFields = [:],
    heartbeatInterval: TimeInterval = Self.defaultHeartbeatInterval,
    reconnectDelay: TimeInterval = Self.defaultReconnectDelay,
    timeoutInterval: TimeInterval = Self.defaultTimeoutInterval,
    disconnectOnSessionLoss: Bool = Self.defaultDisconnectOnSessionLoss,
    connectOnSubscribe: Bool = Self.defaultConnectOnSubscribe,
<<<<<<< HEAD
    fetch: (
      @Sendable (
        _ request: HTTPRequest,
        _ bodyData: Data?
      ) async throws -> (Data, HTTPResponse)
    )? = nil,
=======
    fetch: (@Sendable (_ request: URLRequest) async throws -> (Data, URLResponse))? = nil,
    accessToken: (@Sendable () async throws -> String)? = nil,
>>>>>>> 7a885913
    logger: (any SupabaseLogger)? = nil
  ) {
    self.headers = headers
    self.heartbeatInterval = heartbeatInterval
    self.reconnectDelay = reconnectDelay
    self.timeoutInterval = timeoutInterval
    self.disconnectOnSessionLoss = disconnectOnSessionLoss
    self.connectOnSubscribe = connectOnSubscribe
    self.fetch = fetch
    self.accessToken = accessToken
    self.logger = logger
  }

  var apikey: String? {
    headers[.apiKey]
  }
}

public typealias RealtimeSubscription = ObservationToken

public enum RealtimeChannelStatus: Sendable {
  case unsubscribed
  case subscribing
  case subscribed
  case unsubscribing
}

public enum RealtimeClientStatus: Sendable, CustomStringConvertible {
  case disconnected
  case connecting
  case connected

  public var description: String {
    switch self {
    case .disconnected: "Disconnected"
    case .connecting: "Connecting"
    case .connected: "Connected"
    }
  }
}<|MERGE_RESOLUTION|>--- conflicted
+++ resolved
@@ -21,7 +21,6 @@
   var timeoutInterval: TimeInterval
   var disconnectOnSessionLoss: Bool
   var connectOnSubscribe: Bool
-<<<<<<< HEAD
   var fetch:
     (
       @Sendable (
@@ -29,10 +28,7 @@
         _ bodyData: Data?
       ) async throws -> (Data, HTTPResponse)
     )?
-=======
-  var fetch: (@Sendable (_ request: URLRequest) async throws -> (Data, URLResponse))?
   package var accessToken: (@Sendable () async throws -> String)?
->>>>>>> 7a885913
   package var logger: (any SupabaseLogger)?
 
   public static let defaultHeartbeatInterval: TimeInterval = 15
@@ -48,17 +44,13 @@
     timeoutInterval: TimeInterval = Self.defaultTimeoutInterval,
     disconnectOnSessionLoss: Bool = Self.defaultDisconnectOnSessionLoss,
     connectOnSubscribe: Bool = Self.defaultConnectOnSubscribe,
-<<<<<<< HEAD
     fetch: (
       @Sendable (
         _ request: HTTPRequest,
         _ bodyData: Data?
       ) async throws -> (Data, HTTPResponse)
     )? = nil,
-=======
-    fetch: (@Sendable (_ request: URLRequest) async throws -> (Data, URLResponse))? = nil,
     accessToken: (@Sendable () async throws -> String)? = nil,
->>>>>>> 7a885913
     logger: (any SupabaseLogger)? = nil
   ) {
     self.headers = headers
